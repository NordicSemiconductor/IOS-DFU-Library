#
# Be sure to run `pod lib lint iOSDFULibrary.podspec' to ensure this is a
# valid spec before submitting.
#
# Any lines starting with a # are optional, but their use is encouraged
# To learn more about a Podspec see http://guides.cocoapods.org/syntax/podspec.html
#

Pod::Spec.new do |s|
  s.name             = "iOSDFULibrary"
  s.version          = "0.1.1"
  s.summary          = "This repository contains a tested library for iOS 8+ devices to perform Device Firmware Update on the nRF5x devices"

# This description is used to generate tags and improve search results.
#   * Think: What does it do? Why did you write it? What is the focus?
#   * Try to keep it short, snappy and to the point.
#   * Write the description between the DESC delimiters below.
#   * Finally, don't worry about the indent, CocoaPods strips it!

  s.description      = <<-DESC
The nRF5x Series chips are flash-based SoCs, and as such they represent the most flexible solution available. A key feature of the nRF5x Series and their associated software architecture and S-Series SoftDevices is the possibility for Over-The-Air Device Firmware Upgrade (OTA-DFU). See Figure 1. OTA-DFU allows firmware upgrades to be issued and downloaded to products in the field via the cloud and so enables OEMs to fix bugs and introduce new features to products that are already out on the market. This brings added security and flexibility to product development when using the nRF5x Series SoCs.
                       DESC

  s.homepage         = "https://github.com/NordicSemiconductor/IOS-Pods-DFU-Library"
  s.license          = 'MIT'
  s.author           = { "Mostafa Berg" => "mostafa.berg@nordicsemi.no" }
  s.source           = { :git => "https://github.com/NordicSemiconductor/IOS-Pods-DFU-Library.git", :tag => s.version.to_s }
  s.social_media_url = 'https://twitter.com/nordictweets'

  s.ios.deployment_target = '8.0'

  s.source_files = 'iOSDFULibrary/Classes/**/*'
  #s.resource_bundles = {
  #    'iOSDFULibrary' => ['iOSDFULibrary/Assets/*.png']
  #}

<<<<<<< HEAD
  s.pod_target_xcconfig = {'SWIFT_INCLUDE_PATHS' => '${PODS_ROOT}/iOSDFULibrary/HexToBinConverter/**'}
=======
  s.pod_target_xcconfig = {'SWIFT_INCLUDE_PATHS' => '${PODS_ROOT}/iOSDFULibrary/**'}
>>>>>>> ef48d392

  # s.public_header_files = 'Pod/Classes/**/*.h'
  # s.frameworks = 'UIKit', 'MapKit'
  s.dependency 'EVReflection', '~> 2.6'
  s.dependency 'Zip', '~> 0.3'
end<|MERGE_RESOLUTION|>--- conflicted
+++ resolved
@@ -34,11 +34,7 @@
   #    'iOSDFULibrary' => ['iOSDFULibrary/Assets/*.png']
   #}
 
-<<<<<<< HEAD
-  s.pod_target_xcconfig = {'SWIFT_INCLUDE_PATHS' => '${PODS_ROOT}/iOSDFULibrary/HexToBinConverter/**'}
-=======
   s.pod_target_xcconfig = {'SWIFT_INCLUDE_PATHS' => '${PODS_ROOT}/iOSDFULibrary/**'}
->>>>>>> ef48d392
 
   # s.public_header_files = 'Pod/Classes/**/*.h'
   # s.frameworks = 'UIKit', 'MapKit'

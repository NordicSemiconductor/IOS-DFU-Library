--- conflicted
+++ resolved
@@ -8,7 +8,7 @@
 
 Pod::Spec.new do |s|
   s.name             = "iOSDFULibrary"
-  s.version          = "0.1.3"
+  s.version          = "0.1.4"
   s.summary          = "This repository contains a tested library for iOS 8+ devices to perform Device Firmware Update on the nRF5x devices"
 
 # This description is used to generate tags and improve search results.
@@ -31,10 +31,6 @@
 
   s.source_files = 'iOSDFULibrary/Classes/**/*'
 
-<<<<<<< HEAD
-  s.public_header_files = 'Pod/Classes/**/*.h'
-=======
->>>>>>> ef6fcbcb
   s.dependency 'EVReflection', '~> 2.6'
   s.dependency 'Zip', '~> 0.3'
 end
PODS:
<<<<<<< HEAD
  - EVReflection (2.33.4)
  - iOSDFULibrary (0.1.10):
    - EVReflection (~> 2.6)
=======
  - iOSDFULibrary (0.1.11):
>>>>>>> 547caeda
    - Zip (~> 0.3)
  - Zip (0.4.1)

DEPENDENCIES:
  - iOSDFULibrary (from `../`)

EXTERNAL SOURCES:
  iOSDFULibrary:
    :path: ../

SPEC CHECKSUMS:
<<<<<<< HEAD
  EVReflection: 6c4ce2afd4bf9682604f585b6dcd23dc71974952
  iOSDFULibrary: 7ebb7ef7988b3b7c34485a4ce9aa2b1446313654
=======
  iOSDFULibrary: 7d1c7d862955e74e95c81560cbb3c566134d3993
>>>>>>> 547caeda
  Zip: 5bbe261a6c2c41b7b4e8e55c4a0a03be68ab4c4c

PODFILE CHECKSUM: d78a4ac578995b0fd1d76ddbea499e57e513baca

COCOAPODS: 1.1.0.beta.1<|MERGE_RESOLUTION|>--- conflicted
+++ resolved
@@ -1,11 +1,5 @@
 PODS:
-<<<<<<< HEAD
-  - EVReflection (2.33.4)
-  - iOSDFULibrary (0.1.10):
-    - EVReflection (~> 2.6)
-=======
   - iOSDFULibrary (0.1.11):
->>>>>>> 547caeda
     - Zip (~> 0.3)
   - Zip (0.4.1)
 
@@ -17,12 +11,7 @@
     :path: ../
 
 SPEC CHECKSUMS:
-<<<<<<< HEAD
-  EVReflection: 6c4ce2afd4bf9682604f585b6dcd23dc71974952
-  iOSDFULibrary: 7ebb7ef7988b3b7c34485a4ce9aa2b1446313654
-=======
-  iOSDFULibrary: 7d1c7d862955e74e95c81560cbb3c566134d3993
->>>>>>> 547caeda
+  iOSDFULibrary: ad725f33ee0b171ff575c7d4cb96ee53c00824fc
   Zip: 5bbe261a6c2c41b7b4e8e55c4a0a03be68ab4c4c
 
 PODFILE CHECKSUM: d78a4ac578995b0fd1d76ddbea499e57e513baca

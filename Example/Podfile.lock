--- conflicted
+++ resolved
@@ -1,11 +1,5 @@
 PODS:
-<<<<<<< HEAD
-  - EVReflection (2.36.0)
-  - iOSDFULibrary (0.1.15):
-    - EVReflection (~> 2.6)
-=======
-  - iOSDFULibrary (0.1.11):
->>>>>>> e8ee82ed
+  - iOSDFULibrary (1.0.8):
     - Zip (~> 0.3)
   - Zip (0.4.3)
 
@@ -17,14 +11,9 @@
     :path: ../
 
 SPEC CHECKSUMS:
-<<<<<<< HEAD
-  EVReflection: 77d444210b06ce99ba7f984a47209ca1ffee7de6
-  iOSDFULibrary: 05efe74dd9056490fa3d13ced849c602e1931e0f
-=======
-  iOSDFULibrary: ad725f33ee0b171ff575c7d4cb96ee53c00824fc
->>>>>>> e8ee82ed
+  iOSDFULibrary: 2610baf49af454a1bdc6cc25088e3b815eb5b5a2
   Zip: 670419a5ba9faaf5f24ed3650c4c38b4136e996b
 
-PODFILE CHECKSUM: d78a4ac578995b0fd1d76ddbea499e57e513baca
+PODFILE CHECKSUM: f02a613149cfa2aac7ce3d85b2697906507f0bdc
 
 COCOAPODS: 1.1.0.beta.1
/*
 * Copyright (c) 2016, Nordic Semiconductor
 * All rights reserved.
 *
 * Redistribution and use in source and binary forms, with or without modification, are permitted provided that the following conditions are met:
 *
 * 1. Redistributions of source code must retain the above copyright notice, this list of conditions and the following disclaimer.
 *
 * 2. Redistributions in binary form must reproduce the above copyright notice, this list of conditions and the following disclaimer in the
 * documentation and/or other materials provided with the distribution.
 *
 * 3. Neither the name of the copyright holder nor the names of its contributors may be used to endorse or promote products derived from this
 * software without specific prior written permission.
 *
 * THIS SOFTWARE IS PROVIDED BY THE COPYRIGHT HOLDERS AND CONTRIBUTORS "AS IS" AND ANY EXPRESS OR IMPLIED WARRANTIES, INCLUDING, BUT NOT
 * LIMITED TO, THE IMPLIED WARRANTIES OF MERCHANTABILITY AND FITNESS FOR A PARTICULAR PURPOSE ARE DISCLAIMED. IN NO EVENT SHALL THE COPYRIGHT
 * HOLDER OR CONTRIBUTORS BE LIABLE FOR ANY DIRECT, INDIRECT, INCIDENTAL, SPECIAL, EXEMPLARY, OR CONSEQUENTIAL DAMAGES (INCLUDING, BUT NOT
 * LIMITED TO, PROCUREMENT OF SUBSTITUTE GOODS OR SERVICES; LOSS OF USE, DATA, OR PROFITS; OR BUSINESS INTERRUPTION) HOWEVER CAUSED AND ON
 * ANY THEORY OF LIABILITY, WHETHER IN CONTRACT, STRICT LIABILITY, OR TORT (INCLUDING NEGLIGENCE OR OTHERWISE) ARISING IN ANY WAY OUT OF THE
 * USE OF THIS SOFTWARE, EVEN IF ADVISED OF THE POSSIBILITY OF SUCH DAMAGE.
 */

import UIKit
import CoreBluetooth
import iOSDFULibrary

class DFUViewController: UIViewController, CBCentralManagerDelegate, DFUServiceDelegate, DFUProgressDelegate, LoggerDelegate {
    //MARK: - Class Properties
    private var dfuPeripheral    : CBPeripheral!
    private var peripheralName   : String?
    private var dfuController    : DFUServiceController!
    private var centralManager   : CBCentralManager!
    private var firmwareProvider : DFUFirmwareProvider!
    private var partsCompleted   : Int = 0
    private var currentFirmwarePartsCompleted : Int = 0
    private var firstPartRatio   : Float = 1.0
    private var timer            : Timer!
    private var startTime        : Date!
    private var stepStartTime    : Date?
    
    //MARK: - View Outlets
    @IBOutlet weak var totalProgressView     : UIProgressView!
    @IBOutlet weak var stepProgressView      : UIProgressView!
    @IBOutlet weak var partProgressView : UIProgressView!
    @IBOutlet weak var dfuStatusLabel        : UILabel!
    @IBOutlet weak var partLabel             : UILabel!
    //@IBOutlet weak var currentSpeedLabel     : UILabel!
    @IBOutlet weak var averageSpeedLabel     : UILabel!
    @IBOutlet weak var stepDescriptionLabel  : UILabel!
    @IBOutlet weak var completedStepsLabel   : UILabel!
    @IBOutlet weak var stopProcessButton     : UIButton!
    @IBOutlet weak var totalTimerLabel       : UILabel!
    @IBOutlet weak var stepTimerLabel        : UILabel!
    
    //MARK: - View Actions
    
    @IBAction func stopProcessButtonTapped(_ sender: AnyObject) {
        guard dfuController != nil else {
            initialize()
            startDFUProcess()
            return
        }
        guard !dfuController!.aborted else {
            stopProcessButton.setTitle("Stop process", for: .normal)
            timer = Timer.scheduledTimer(timeInterval: 1.0, target: self, selector: #selector(DFUViewController.updateTimer), userInfo: nil, repeats: true)
            dfuController!.restart()
            return
        }
        
        print("Action: DFU paused")
        dfuController!.pause()
        let alertView = UIAlertController(title: "Warning", message: "Are you sure you want to stop the process?", preferredStyle: .alert)
        alertView.addAction(UIAlertAction(title: "Abort", style: .destructive) { action in
            print("Action: DFU aborted")
            _ = self.dfuController!.abort()
        })
        alertView.addAction(UIAlertAction(title: "Cancel", style: .cancel) { action in
            print("Action: DFU resumed")
            self.dfuController!.resume()
        })
        present(alertView, animated: true)
    }
    
    //MARK: - Class Implementation
    
    func setCentralManager(_ centralManager: CBCentralManager) {
        self.centralManager = centralManager
    }
    
    func setTargetPeripheral(_ targetPeripheral: CBPeripheral, withName name: String?) {
        self.dfuPeripheral    = targetPeripheral
        self.peripheralName   = name
        self.firmwareProvider = DFUFirmwareProvider.get(byName: name)
    }
    
    override func viewDidLoad() {
        super.viewDidLoad()
<<<<<<< HEAD
        
        initialize()
        startDFUProcess()
    }
    
    private func initialize() {
=======

>>>>>>> 04ea76e7
        if let firmware = firmwareProvider.firmware {
            dfuStatusLabel.text = ""
            partLabel.text = "1 / \(firmware.parts)"
            
            startTime = Date()
            timer = Timer.scheduledTimer(timeInterval: 1.0, target: self, selector: #selector(DFUViewController.updateTimer), userInfo: nil, repeats: true)
            updateTimer()
        } else {
            dfuStatusLabel.text = "No firmware found"
            partLabel.text = "N/A"
        }
        totalProgressView.progress = 0.0
        stepProgressView.progress = 0.0
        partProgressView.progress = 0.0
        stepDescriptionLabel.text = ""
        completedStepsLabel.text = ""
        //currentSpeedLabel.text = ""
        averageSpeedLabel.text = ""
        stopProcessButton.isEnabled = false
    }

    override func viewDidDisappear(_ animated: Bool) {
        super.viewDidDisappear(animated)
        
        // Cancel test only when going back to Scanner. If Home button is clicked the test will continue in the background.
        if isMovingFromParentViewController {
            stopTimer()
            _ = dfuController?.abort()
            dfuController = nil
        }
    }
    
    @objc private func updateTimer() {
        let timeDiff = -Int(startTime.timeIntervalSinceNow)
        totalTimerLabel.text = String(format: "%d:%02d", timeDiff / 60, timeDiff % 60)
        
        if let stepStartTime = stepStartTime {
            let stepTimeDiff = -Int(stepStartTime.timeIntervalSinceNow)
            stepTimerLabel.text = String(format: "%d:%02d", stepTimeDiff / 60, stepTimeDiff % 60)
        }
    }
    
    private func stopTimer() {
        timer.invalidate()
    }
    
    //MARK: - DFU Methods
    
    func startDFUProcess() {
        guard let dfuPeripheral = dfuPeripheral else {
            print("No DFU peripheral was set")
            return
        }
        guard let firmware = firmwareProvider.firmware else {
            print("No firmware found. Check your Test Set")
            return
        }
        
        // Calculate the first part ratio. It will be used to estimate the step progress view state.
        if firmware.parts > 1 {
            firstPartRatio = Float(firmware.size.softdevice + firmware.size.bootloader) /
                Float(firmware.size.softdevice + firmware.size.bootloader + firmware.size.application)
        } else {
            firstPartRatio = 1.0
        }
        
        // Update UI
        stepStartTime = Date()
        stepTimerLabel.text = "0:00"
        stepDescriptionLabel.text = firmwareProvider.description
        stepProgressView.progress = 0.0
        partProgressView.progress = 0.0

        // Create DFU initiator with some default configuration
        let dfuInitiator = DFUServiceInitiator(centralManager: centralManager, target: dfuPeripheral)
        dfuInitiator.delegate = self
        dfuInitiator.progressDelegate = self
        dfuInitiator.logger = self


        ///
        /// Here would be a good chance to change the UUIDs to your custom UUIDs
        ///

       //let customUUIDs = [ DFUUuid(withUUID: CBUUID(string: "46B3C11D-7AA7-DFB8-2998-B0BABBF03670"), forType: .lagacyService),
       //                    DFUUuid(withUUID: CBUUID(string: "00001531-1212-EFDE-1523-000000000000"), forType: .legacyControlPoint),
       //                    DFUUuid(withUUID: CBUUID(string: "00001532-1212-EFDE-1523-000000000000"), forType: .legacyPacket),
       //                    DFUUuid(withUUID: CBUUID(string: "00001534-1212-EFDE-1523-000000000000"), forType: .legacyVersion),
       //                    ]

        /// set the custom UUDIds
        //dfuInitiator.dfuHelper = DFUUuidHelper(customUuids: customUUIDs)
        
        // Starting from iOS 11 and macOS 10.13 there is a new API that removes the need of PRNs.
        // However, some devices may still work better with them enabled! A specially those
        // based on SDK older than 8.0 where the flash saving was slower and modern phones
        // can send data faster then that which causes the DFU bootloader to abort with an error.
        if #available(iOS 11.0, macOS 10.13, *) {
            dfuInitiator.packetReceiptNotificationParameter = 0
        }
        
        // Apply step's modifications to the DFU initiator
        firmwareProvider.applyModifier(to: dfuInitiator)
        
        dfuController = dfuInitiator.with(firmware: firmware).start()
    }
    
    func prepareNextStep() {
        stepDescriptionLabel.text = "Scanning for next target"
        centralManager.delegate = self
        centralManager.scanForPeripherals(withServices: nil, options: nil)
    }
    
    //MARK: - CBCentralManagerDelegate
    
    func centralManagerDidUpdateState(_ central: CBCentralManager) {
        // TODO:
    }
    
    func centralManager(_ central: CBCentralManager, didDiscover peripheral: CBPeripheral, advertisementData: [String : Any], rssi RSSI: NSNumber) {
        // Using the step filter, look for next target
        if firmwareProvider.filter!(advertisementData) {
            // We found it!
            
            // Stop scanning
            centralManager.stopScan()
            
            currentFirmwarePartsCompleted = 0
            dfuPeripheral = peripheral
            firmwareProvider.next()
            startDFUProcess()
        }
    }

    //MARK: - DFUServiceDelegate
    
    func dfuStateDidChange(to state: DFUState) {
        switch state {
        case .completed, .disconnecting:
            stopProcessButton.isEnabled = false
        case .aborted:
            stopTimer()
            averageSpeedLabel.text = ""
            stopProcessButton.setTitle("Restart", for: .normal)
            stopProcessButton.isEnabled = true
        case .connecting:
            partProgressView.setProgress(0, animated: false)
            stopProcessButton.isEnabled = true
        default:
            stopProcessButton.isEnabled = true
        }

        dfuStatusLabel.text = state.description()
        print("State changed to: \(state.description())")
        
        // Forget the controller when DFU is done
        if state == .completed {
            dfuController = nil
            
            // Increment the parts counter
            currentFirmwarePartsCompleted += 1
            partsCompleted += 1
            
            partLabel.text = "N/A"
            //currentSpeedLabel.text = ""
            averageSpeedLabel.text = ""
            
            addStepToCompleted(success: true)
            
            if firmwareProvider.hasNext() {
                if firmwareProvider.expectedError == nil {
                    prepareNextStep()
                } else {
                    stepDescriptionLabel.text = "Step completed but error \(firmwareProvider.expectedError!.rawValue) was expected"
                }
            } else {
                stopTimer()
                stepDescriptionLabel.text = "Test finished"
            }
        }
    }

    func dfuError(_ error: DFUError, didOccurWithMessage message: String) {
        dfuStatusLabel.text = "Error \(error.rawValue): \(message)"
        print("Error \(error.rawValue): \(message)")
        
        // Forget the controller when DFU finished with an error
        dfuController = nil
        
        // If expected error was returned, continue with next test
        if let expectedError = firmwareProvider.expectedError {
            if expectedError == error {
                // Increment the parts counter
                partsCompleted += firmwareProvider.firmware!.parts - currentFirmwarePartsCompleted
                
                // Update the total progress view
                let totalProgress = Float(partsCompleted) / Float(firmwareProvider.totalParts)
                totalProgressView.setProgress(totalProgress, animated: true)
                
                addStepToCompleted(success: false)
                
                if firmwareProvider.hasNext() {
                    prepareNextStep()
                } else {
                    stopTimer()
                    stepDescriptionLabel.text = "Test finished"
                }
            } else {
                stopTimer()
                stepDescriptionLabel.text! += ": Failed with error \(error.rawValue) but \(firmwareProvider.expectedError!.rawValue) was expected"
                stopProcessButton.setTitle("Restart", for: .normal)
            }
        } else {
            stopTimer()
            stepDescriptionLabel.text! += ": Failed"
            stopProcessButton.setTitle("Restart", for: .normal)
        }
    }
    
    private func addStepToCompleted(success: Bool) {
        let mark = success ? "✓" : "✕"
        completedStepsLabel.text = "\(mark) \(firmwareProvider.description!) (\(stepTimerLabel.text!))\n\(completedStepsLabel.text!)"
        stepTimerLabel.text = ""
        stepStartTime = nil
    }
    
    //MARK: - DFUProgressDelegate
    
    func dfuProgressDidChange(for part: Int, outOf totalParts: Int, to progress: Int, currentSpeedBytesPerSecond: Double, avgSpeedBytesPerSecond: Double) {
        // Update the total progress view
        let totalProgress = (Float(partsCompleted) + (Float(progress) / 100.0)) / Float(firmwareProvider.totalParts)
        totalProgressView.setProgress(totalProgress, animated: true)
        
        // Update step progress view
        let stepProgress = part < totalParts || totalParts == 1 ?
            firstPartRatio * Float(progress) / 100.0 :
            firstPartRatio + (1.0 - firstPartRatio) * Float(progress) / 100.0
        stepProgressView.setProgress(stepProgress, animated: true)
        
        // Increment the parts counter for 2-part uploads
        if progress == 100 && part == 1 && totalParts == 2 {
            currentFirmwarePartsCompleted += 1
            partsCompleted += 1
        }
        
        // Update views for current update
        partProgressView.setProgress(Float(progress) / 100.0, animated: Float(progress) > partProgressView.progress)
        partLabel.text = "\(part) / \(totalParts)"
        //currentSpeedLabel.text = String(format: "%.1f KB/s", currentSpeedBytesPerSecond / 1024)
        averageSpeedLabel.text = String(format: "%.1f KB/s", avgSpeedBytesPerSecond / 1024)
    }

    //MARK: - LoggerDelegate
    
    func logWith(_ level: LogLevel, message: String) {
        //if level.rawValue >= LogLevel.application.rawValue {
            print("\(level.name()): \(message)")
        //}
    }
}<|MERGE_RESOLUTION|>--- conflicted
+++ resolved
@@ -95,16 +95,12 @@
     
     override func viewDidLoad() {
         super.viewDidLoad()
-<<<<<<< HEAD
         
         initialize()
         startDFUProcess()
     }
     
     private func initialize() {
-=======
-
->>>>>>> 04ea76e7
         if let firmware = firmwareProvider.firmware {
             dfuStatusLabel.text = ""
             partLabel.text = "1 / \(firmware.parts)"

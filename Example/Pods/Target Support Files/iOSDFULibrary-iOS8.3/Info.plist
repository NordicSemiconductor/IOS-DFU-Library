<?xml version="1.0" encoding="UTF-8"?>
<!DOCTYPE plist PUBLIC "-//Apple//DTD PLIST 1.0//EN" "http://www.apple.com/DTDs/PropertyList-1.0.dtd">
<plist version="1.0">
<dict>
  <key>CFBundleDevelopmentRegion</key>
  <string>en</string>
  <key>CFBundleExecutable</key>
  <string>${EXECUTABLE_NAME}</string>
  <key>CFBundleIdentifier</key>
  <string>${PRODUCT_BUNDLE_IDENTIFIER}</string>
  <key>CFBundleInfoDictionaryVersion</key>
  <string>6.0</string>
  <key>CFBundleName</key>
  <string>${PRODUCT_NAME}</string>
  <key>CFBundlePackageType</key>
  <string>FMWK</string>
  <key>CFBundleShortVersionString</key>
<<<<<<< HEAD
  <string>0.1.10</string>
=======
  <string>0.1.11</string>
>>>>>>> 547caeda
  <key>CFBundleSignature</key>
  <string>????</string>
  <key>CFBundleVersion</key>
  <string>${CURRENT_PROJECT_VERSION}</string>
  <key>NSPrincipalClass</key>
  <string></string>
</dict>
</plist><|MERGE_RESOLUTION|>--- conflicted
+++ resolved
@@ -15,11 +15,7 @@
   <key>CFBundlePackageType</key>
   <string>FMWK</string>
   <key>CFBundleShortVersionString</key>
-<<<<<<< HEAD
-  <string>0.1.10</string>
-=======
   <string>0.1.11</string>
->>>>>>> 547caeda
   <key>CFBundleSignature</key>
   <string>????</string>
   <key>CFBundleVersion</key>

--- conflicted
+++ resolved
@@ -917,56 +917,7 @@
 			isa = XCBuildConfiguration;
 			baseConfigurationReference = 3DF3C88270B046A0E0FAEFC1D79778B5 /* iOSDFULibrary.xcconfig */;
 			buildSettings = {
-<<<<<<< HEAD
-				ALWAYS_SEARCH_USER_PATHS = NO;
-				CLANG_ANALYZER_NONNULL = YES;
-				CLANG_CXX_LANGUAGE_STANDARD = "gnu++0x";
-				CLANG_CXX_LIBRARY = "libc++";
-				CLANG_ENABLE_MODULES = YES;
-				CLANG_ENABLE_OBJC_ARC = YES;
-				CLANG_WARN_BOOL_CONVERSION = YES;
-				CLANG_WARN_CONSTANT_CONVERSION = YES;
-				CLANG_WARN_DIRECT_OBJC_ISA_USAGE = YES;
-				CLANG_WARN_EMPTY_BODY = YES;
-				CLANG_WARN_ENUM_CONVERSION = YES;
-				CLANG_WARN_INT_CONVERSION = YES;
-				CLANG_WARN_OBJC_ROOT_CLASS = YES;
-				CLANG_WARN_UNREACHABLE_CODE = YES;
-				CLANG_WARN__DUPLICATE_METHOD_MATCH = YES;
-				CODE_SIGNING_REQUIRED = NO;
-				COPY_PHASE_STRIP = NO;
-				ENABLE_TESTABILITY = YES;
-				GCC_C_LANGUAGE_STANDARD = gnu99;
-				GCC_DYNAMIC_NO_PIC = NO;
-				GCC_OPTIMIZATION_LEVEL = 0;
-				GCC_PREPROCESSOR_DEFINITIONS = (
-					"POD_CONFIGURATION_DEBUG=1",
-					"DEBUG=1",
-					"$(inherited)",
-				);
-				GCC_SYMBOLS_PRIVATE_EXTERN = NO;
-				GCC_WARN_64_TO_32_BIT_CONVERSION = YES;
-				GCC_WARN_ABOUT_RETURN_TYPE = YES;
-				GCC_WARN_UNDECLARED_SELECTOR = YES;
-				GCC_WARN_UNINITIALIZED_AUTOS = YES;
-				GCC_WARN_UNUSED_FUNCTION = YES;
-				GCC_WARN_UNUSED_VARIABLE = YES;
-				IPHONEOS_DEPLOYMENT_TARGET = 8.0;
-				ONLY_ACTIVE_ARCH = YES;
-				PROVISIONING_PROFILE_SPECIFIER = NO_SIGNING/;
-				STRIP_INSTALLED_PRODUCT = NO;
-				SWIFT_VERSION = 3.0;
-				SYMROOT = "${SRCROOT}/../build";
-			};
-			name = Debug;
-		};
-		18364A13EF47CC35AEFF5DFA576EB5DD /* Debug */ = {
-			isa = XCBuildConfiguration;
-			baseConfigurationReference = 0D90964BBAACA019317F6457905D795E /* Zip.xcconfig */;
-			buildSettings = {
-=======
 				CODE_SIGN_IDENTITY = "";
->>>>>>> a5b3b5a4
 				"CODE_SIGN_IDENTITY[sdk=appletvos*]" = "";
 				"CODE_SIGN_IDENTITY[sdk=iphoneos*]" = "";
 				"CODE_SIGN_IDENTITY[sdk=watchos*]" = "";
